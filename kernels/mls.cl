--- conflicted
+++ resolved
@@ -337,28 +337,17 @@
         if (fit.hits >= HITS_CUTOFF)
         {
 #if FIT_SPHERE
-<<<<<<< HEAD
-        float params[5];
-        fitSphere(&fit, params);
-        float d = projectDistOriginSphere(params);
+            float params[5];
+            fitSphere(&fit, params);
+            float d = projectDistOriginSphere(params);
 #elif FIT_PLANE
-        float d = projectDistOriginPlane(fitPlane(&fit));
+            float d = projectDistOriginPlane(fitPlane(&fit));
 #else
 #error "Expected FIT_SPHERE or FIT_PLANE"
 #endif
-        if (fabs(d) <= sqrt(2.0f))
-            ans = d;
-=======
-            float params[5];
-            fitSphere(&fit, params);
-            f = projectDistOriginSphere(params);
-#elif FIT_PLANE
-            f = projectDistOriginPlane(fitPlane(&fit));
-#else
-#error "Expected FIT_SPHERE or FIT_PLANE"
-#endif
+            if (fabs(d) < sqrt(3.0f))
+                f = d;
         }
->>>>>>> 107c6790
     }
 
     int3 lid3 = decode(lid);
