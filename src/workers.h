/**
 * @file
 *
 * Collection of classes for doing specific steps from the main program.
 */

#ifndef WORKERS_H
#define WORKERS_H

#if HAVE_CONFIG_H
# include <config.h>
#endif

#include <boost/smart_ptr/shared_ptr.hpp>
#include <boost/smart_ptr/scoped_ptr.hpp>
#include <boost/thread/thread.hpp>
#include <boost/noncopyable.hpp>
#include <boost/ptr_container/ptr_vector.hpp>
#include <cstddef>
#include <stdexcept>
#include "splat_tree_cl.h"
#include "clip.h"
#include "marching.h"
#include "mls.h"
#include "mesh.h"
#include "mesh_filter.h"
#include "grid.h"
#include "progress.h"
#include "work_queue.h"
#include "bucket.h"
#include "collection.h"
#include "splat.h"
#include "splat_set.h"
#include "clh.h"
#include "errors.h"
#include "statistics.h"

/**
 * A collection of threads operating on work-items, fed by a queue.
 *
 * @param WorkItem     A POD type describing an item of work.
 * @param Worker       Function object class that is called to process elements.
 *
 * The @a Worker class must have an @c operator() that accepts a reference to a
 * @a WorkItem. The operator does not need to be @c const.  The worker class
 * does not need to be copyable or default-constructable and may contain
 * significant state.
 *
 * The workitems may also be large objects, and the design is based on
 * recycling a fixed pool rather than having the caller construct them. Users
 * of the class will call @ref get to retrieve an item from the pool, populate
 * it, then call @ref push to enqueue the item for processing.
 *
 * At construction, the worker group is given both a number of threads and a
 * capacity. The capacity determines the number of workitems that will be
 * live. If capacity equals the number of workers, then it will only be
 * possible to populate a new work item while one of the workers is idle. If
 * capacity exceeds the number of threads, then it will be possible to
 * populate spare work items while all worker threads are busy.
 *
 * The @ref start and @ref stop functions are not thread-safe: they should
 * only be called by a single manager thread. The other functions are
 * thread-safe, allowing for multiple producers.
 */
template<typename WorkItem, typename Worker>
class WorkerGroup : public boost::noncopyable
{
public:
    /**
     * Retrieve an unused item from the pool to be populated with work. This
     * may block if all the items are currently in use.
     *
     * @warning The returned item @em must be enqueued with @ref push, even
     * if it turns out there is nothing to do. Failure to do so will lead
     * to the item being lost to the pool, and possibly deadlock.
     */
    boost::shared_ptr<WorkItem> get()
    {
        Statistics::Timer timer(getStat);
        return itemPool.pop();
    }

    /**
     * Enqueue an item of work.
     *
     * @pre @a item was obtained by @ref get.
     */
    void push(boost::shared_ptr<WorkItem> item)
    {
        Statistics::Timer timer(pushStat);
        workQueue.push(item);
    }

    /**
     * Start the worker threads running. It is not required to do this
     * before calling @ref get or @ref push, but they may block until another
     * thread calls @ref start.
     *
     * @pre The worker threads are not already running.
     */
    void start()
    {
        MLSGPU_ASSERT(threads.empty(), std::runtime_error);
        threads.reserve(workers.size());
        for (std::size_t i = 0; i < workers.size(); i++)
        {
            threads.push_back(new boost::thread(Thread(*this, workers[i])));
        }
    }

    /**
     * Shut down the worker threads.
     *
     * @warning This method is not thread-safe relative to other calls such
     * as @ref push. All producers must be shut down while this method is
     * called.
     *
     * @pre The worker threads are currently running.
     */
    void stop()
    {
        MLSGPU_ASSERT(threads.size() == workers.size(), std::runtime_error);
        for (std::size_t i = 0; i < threads.size(); i++)
            workQueue.push(boost::shared_ptr<WorkItem>());
        for (std::size_t i = 0; i < threads.size(); i++)
            threads[i].join();
        threads.clear();
    }

    /// Returns the number of workers.
    std::size_t numWorkers() const
    {
        return workers.size();
    }

protected:
    /**
     * Register a worker during construction.
     *
     * @see @ref WorkerGroup::WorkerGroup.
     */
    void addWorker(Worker *worker)
    {
        workers.push_back(worker);
    }

    /**
     * Register a work item during construction.
     *
     * @see @ref WorkerGroup::WorkerGroup.
     */
    void addPoolItem(boost::shared_ptr<WorkItem> item)
    {
        itemPool.push(item);
    }

    /// Retrieve a reference to a worker.
    Worker &getWorker(std::size_t index)
    {
        return workers.at(index);
    }

<<<<<<< HEAD
    /**
     * Constructor. The derived class must change to this, and then
     * make exactly @a numWorkers calls to @ref addWorker and @a capacity
     * calls to @ref addPoolItem to provide the constructed workers and
     * work items.
     *
     * @param numWorkers     Number of worker threads to use.
     * @param capacity       Number of work items to have in the pool.
     *
     * @pre @a numWorkers &gt; 0.
     * @pre @a capacity &gt;= @a numWorkers.
     */
    WorkerGroup(std::size_t numWorkers, std::size_t capacity)
        : workQueue(capacity), itemPool(capacity)
=======
    WorkerGroup(std::size_t numWorkers, std::size_t capacity,
                Statistics::Variable &pushStat,
                Statistics::Variable &popStat,
                Statistics::Variable &getStat)
        : workQueue(capacity), itemPool(capacity),
        pushStat(pushStat), popStat(popStat), getStat(getStat)
>>>>>>> be5b36a7
    {
        MLSGPU_ASSERT(numWorkers > 0, std::invalid_argument);
        MLSGPU_ASSERT(capacity >= numWorkers, std::invalid_argument);
        workers.reserve(numWorkers);
    }

private:
    /// Thread object that processes items from the queue.
    class Thread
    {
        WorkerGroup<WorkItem, Worker> &owner;
        Worker &worker;

    public:
        Thread(WorkerGroup<WorkItem, Worker> &owner, Worker &worker)
            : owner(owner), worker(worker) {}

        void operator()()
        {
            while (true)
            {
                Timer timer;
                boost::shared_ptr<WorkItem> item = owner.workQueue.pop();
                if (!item.get())
                    break; // we have been asked to shut down
                owner.popStat.add(timer.getElapsed());
                worker(*item);
                owner.itemPool.push(item);
            }
        }
    };

    WorkQueue<boost::shared_ptr<WorkItem> > workQueue;
    Pool<WorkItem> itemPool;

    /**
     * Threads. This is empty when no threads are running and contains the
     * thread objects when it is running.
     */
    boost::ptr_vector<boost::thread> threads;

    /**
     * Workers. This is populated during construction (by @ref addWorker) and
     * persists until object destruction.
     */
    boost::ptr_vector<Worker> workers;

    Statistics::Variable &pushStat;
    Statistics::Variable &popStat;
    Statistics::Variable &getStat;
};

class DeviceWorkerGroup;

class DeviceWorkerGroupBase
{
public:
    /**
     * Data about a fine-grained bucket. A shared pointer to this is obtained
     * from @ref DeviceWorkerGroup::get and enqueued with @ref
     * DeviceWorkerGroup::push.
     */
    struct WorkItem
    {
        cl::Buffer splats;
        std::size_t numSplats;
        Grid grid;
        Bucket::Recursion recursionState;
    };

    class Worker : public boost::noncopyable
    {
    private:
        DeviceWorkerGroup &owner;

        const cl::CommandQueue queue;
        SplatTreeCL tree;
        MlsFunctor input;
        Marching marching;
        boost::scoped_ptr<Clip> clip;
        ScaleBiasFilter scaleBias;
        MeshFilterChain filterChain;

    public:
        typedef void result_type;

        Worker(
            DeviceWorkerGroup &owner,
            const cl::Context &context, const cl::Device &device,
            int levels, bool keepBoundary, float boundaryLimit);

        void setOutput(const Marching::OutputFunctor &output)
        {
            filterChain.setOutput(output);
        }

        void operator()(WorkItem &work);
    };
};

/**
 * Does the actual OpenCL calls necessary to compute the mesh and write
 * it to the @ref MesherBase class. It pulls chunks of work off a queue,
 * which contains pre-bucketed splats.
 */
class DeviceWorkerGroup : protected DeviceWorkerGroupBase, public WorkerGroup<DeviceWorkerGroupBase::WorkItem, DeviceWorkerGroupBase::Worker>
{
private:
    typedef WorkerGroup<DeviceWorkerGroupBase::WorkItem, DeviceWorkerGroupBase::Worker> Base;
    ProgressDisplay *progress;

    const Grid fullGrid;
    const std::size_t maxSplats;
    const Grid::size_type maxCells;
    const int subsampling;

    friend class DeviceWorkerGroupBase::Worker;

public:
    typedef DeviceWorkerGroupBase::WorkItem WorkItem;

    /**
     * Constructor.
     *
     * @param numWorkers         Number of worker threads to use (each with a separate OpenCL queue and state)
     * @param capacity           Number of workitems to use.
     * @param fullGrid           The overall bounding box grid.
     * @param context, device    OpenCL context and device to run on.
     * @param maxSplats          Space to allocate for holding splats.
     * @param maxCells           Space to allocate for the octree.
     * @param levels             Space to allocate for the octree.
     * @param subsampling        Octree subsampling level.
     * @param keepBoundary       If true, skips boundary clipping.
     * @param boundaryLimit      Tuning factor for boundary clipping.
     */
    DeviceWorkerGroup(
        std::size_t numWorkers, std::size_t capacity,
        const Grid &fullGrid,
        const cl::Context &context, const cl::Device &device,
        std::size_t maxSplats, Grid::size_type maxCells,
        int levels, int subsampling, bool keepBoundary, float boundaryLimit);

    /// Returns total resources that would be used by all workers and workitems
    static CLH::ResourceUsage resourceUsage(
        std::size_t numWorkers, std::size_t capacity,
        const cl::Device &device,
        std::size_t maxSplats, Grid::size_type maxCells,
        int levels, bool keepBoundary);

    /**
     * Sets a progress display that will be updated by the number of cells
     * processed.
     */
    void setProgress(ProgressDisplay *progress) { this->progress = progress; }

    /**
     * Sets the output functor to call with results. This must be called
     * before starting the threads.
     */
    void setOutput(const Marching::OutputFunctor &output);
};

class FineBucketGroup;

class FineBucketGroupBase
{
public:
    struct WorkItem
    {
        std::vector<Splat> splats;
        Grid grid;
        Bucket::Recursion recursionState;
    };

    class Worker
    {
    private:
        FineBucketGroup &owner;
        const cl::CommandQueue queue; ///< Queue for map and unmap operations

    public:
        typedef void result_type;
        typedef SplatSet::SimpleSet<boost::ptr_vector<StdVectorCollection<Splat> > > Set;

        Worker(FineBucketGroup &owner, const cl::Context &context, const cl::Device &device);

        /// Bucketing callback for blocks sized for device execution.
        void operator()(
            const Set &splatSet,
            Bucket::Range::index_type numSplats,
            Bucket::RangeConstIterator first,
            Bucket::RangeConstIterator last,
            const Grid &grid,
            const Bucket::Recursion &recursionState);

        /// Front-end processing of one item
        void operator()(WorkItem &work);
    };
};

/**
 * A worker object that handles coarse-to-fine bucketing. It pulls work from
 * an internal queue (containing regions of splats already read from storage),
 * calls @ref Bucket::bucket to subdivide the splats into buckets suitable for
 * device execution, and passes them on to a @ref DeviceWorkerGroup.
 */
class FineBucketGroup : protected FineBucketGroupBase, public WorkerGroup<FineBucketGroupBase::WorkItem, FineBucketGroupBase::Worker>
{
public:
    typedef FineBucketGroupBase::WorkItem WorkItem;

    void setProgress(ProgressDisplay *progress) { this->progress = progress; }

    FineBucketGroup(
        std::size_t numWorkers, std::size_t capacity,
        DeviceWorkerGroup &outGroup,
        const Grid &fullGrid,
        const cl::Context &context, const cl::Device &device,
        std::size_t maxSplats,
        Grid::size_type maxCells,
        std::size_t maxSplit);

private:
    DeviceWorkerGroup &outGroup;

    const Grid fullGrid;
    std::size_t maxSplats;
    Grid::size_type maxCells;
    std::size_t maxSplit;
    ProgressDisplay *progress;

    friend class FineBucketGroupBase::Worker;
};

#endif /* !WORKERS_H */<|MERGE_RESOLUTION|>--- conflicted
+++ resolved
@@ -160,7 +160,6 @@
         return workers.at(index);
     }
 
-<<<<<<< HEAD
     /**
      * Constructor. The derived class must change to this, and then
      * make exactly @a numWorkers calls to @ref addWorker and @a capacity
@@ -169,20 +168,19 @@
      *
      * @param numWorkers     Number of worker threads to use.
      * @param capacity       Number of work items to have in the pool.
+     * @param pushStat       Statistic for time blocked in @ref push.
+     * @param popStat        Statistic for time blocked in @ref pop.
+     * @param getStat        Statistic for time blocked in @ref get.
      *
      * @pre @a numWorkers &gt; 0.
      * @pre @a capacity &gt;= @a numWorkers.
      */
-    WorkerGroup(std::size_t numWorkers, std::size_t capacity)
-        : workQueue(capacity), itemPool(capacity)
-=======
     WorkerGroup(std::size_t numWorkers, std::size_t capacity,
                 Statistics::Variable &pushStat,
                 Statistics::Variable &popStat,
                 Statistics::Variable &getStat)
         : workQueue(capacity), itemPool(capacity),
         pushStat(pushStat), popStat(popStat), getStat(getStat)
->>>>>>> be5b36a7
     {
         MLSGPU_ASSERT(numWorkers > 0, std::invalid_argument);
         MLSGPU_ASSERT(capacity >= numWorkers, std::invalid_argument);
