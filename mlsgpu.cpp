--- conflicted
+++ resolved
@@ -342,22 +342,10 @@
 
     {
         Statistics::Timer timer("host.block.load");
-<<<<<<< HEAD
-        item->splats.reserve(splats.numSplats());
+        assert(numSplats <= item->splats.capacity());
 
         boost::scoped_ptr<SplatSet::SplatStream> splatStream(splats.makeSplatStream());
         while (!splatStream->empty())
-=======
-        std::size_t pos = 0;
-        assert(numSplats <= item->splats.capacity());
-        item->splats.resize(numSplats);
-
-        // Stats bookkeeping
-        const int pageSize = 4096;
-        std::size_t numPages = 0;
-        std::size_t lastPage = (std::size_t) -1;
-        for (Bucket::RangeConstIterator i = first; i != last; i++)
->>>>>>> 63f02cd0
         {
             Splat splat = **splatStream;
             /* Transform the splats into the grid's coordinate system */
@@ -412,13 +400,8 @@
         keepBoundary, boundaryLimit);
     FineBucketGroup fineBucketGroup(
         numBucketThreads, numBucketThreads + 1, deviceWorkerGroup,
-<<<<<<< HEAD
-        grid, context, device, maxDeviceSplats, blockCells, maxSplit);
-    HostBlock<Splats> hostBlock(fineBucketGroup, grid);
-=======
         grid, context, device, maxHostSplats, maxDeviceSplats, blockCells, maxSplit);
     HostBlock<Set> hostBlock(fineBucketGroup, grid);
->>>>>>> 63f02cd0
 
     boost::scoped_ptr<FastPly::WriterBase> writer(FastPly::createWriter(writerType));
     writer->addComment("mlsgpu version: " + provenanceVersion());
